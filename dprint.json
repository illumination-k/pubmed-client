{
  "json": {},
  "markdown": {},
  "toml": {},
  "yaml": {},
  "excludes": [
    "**/*-lock.json",
<<<<<<< HEAD
    "**/test_data/**",
    "tmp_*/**"
=======
    "pubmed-client/tests/integration/test_data/**",
    "tmp_*/**",
    "specs/**"
>>>>>>> 73f74dc5
  ],
  "plugins": [
    "https://plugins.dprint.dev/json-0.20.0.wasm",
    "https://plugins.dprint.dev/markdown-0.19.0.wasm",
    "https://plugins.dprint.dev/toml-0.7.0.wasm",
    "https://plugins.dprint.dev/g-plane/pretty_yaml-v0.5.1.wasm"
  ]
}<|MERGE_RESOLUTION|>--- conflicted
+++ resolved
@@ -5,14 +5,9 @@
   "yaml": {},
   "excludes": [
     "**/*-lock.json",
-<<<<<<< HEAD
     "**/test_data/**",
-    "tmp_*/**"
-=======
-    "pubmed-client/tests/integration/test_data/**",
     "tmp_*/**",
     "specs/**"
->>>>>>> 73f74dc5
   ],
   "plugins": [
     "https://plugins.dprint.dev/json-0.20.0.wasm",
